--- conflicted
+++ resolved
@@ -199,21 +199,6 @@
 	duration = t.FlowItems[len(t.FlowItems)-1].Time - time
 
 	entry := db.FlowEntry{
-<<<<<<< HEAD
-		Src_port: int(t.src_port),
-		Dst_port: int(t.dst_port),
-		Src_ip:   src.String(),
-		Dst_ip:   dst.String(),
-		Time:     time,
-		Duration: duration,
-		Inx:      0,
-		Starred:  false,
-		Blocked:  false,
-		Tags:     make([]string, 0),
-		Suricata: make([]string, 0),
-		Filename: t.source,
-		Flow:     t.FlowItems,
-=======
 		Src_port:  int(t.src_port),
 		Dst_port:  int(t.dst_port),
 		Src_ip:    src.String(),
@@ -228,7 +213,6 @@
 		Suricata:  make([]int, 0),
 		Filename:  t.source,
 		Flow:      t.FlowItems,
->>>>>>> 41899c7a
 	}
 
 	t.reassemblyCallback(entry)
