import { useParams } from "react-router-dom";
import React, { useCallback, useEffect, useState } from "react";
import { api, FlowData, FullFlow } from "../api";
import { Buffer } from "buffer";

import {
  ArrowCircleLeftIcon,
  ArrowCircleRightIcon,
} from "@heroicons/react/solid";
import { format } from "date-fns";
import classNames from "classnames";

import { hexy } from "hexy";

//https://stackoverflow.com/questions/51805395/navigator-clipboard-is-undefined
function copyToClipboard(textToCopy: string) {
  // navigator clipboard api needs a secure context (https)
  if (navigator.clipboard && window.isSecureContext) {
    // navigator clipboard api method'
    return navigator.clipboard.writeText(textToCopy);
  } else {
    // text area method
    let textArea = document.createElement("textarea");
    textArea.value = textToCopy;
    // make the textarea out of viewport
    textArea.style.position = "fixed";
    textArea.style.left = "-999999px";
    textArea.style.top = "-999999px";
    document.body.appendChild(textArea);
    textArea.focus();
    textArea.select();
    return new Promise<void>((res, rej) => {
      // here the magic happens
      document.execCommand("copy") ? res() : rej();
      textArea.remove();
    });
  }
}

type CopyState = "failed" | "copied" | "copying" | "default";

const copyStateToText: Record<CopyState, string> = {
  copied: "Copied",
  default: "Copy",
  failed: "Copy failed",
  copying: "Copying",
};

function CopyButton({ copyText }: { copyText?: string }) {
  const [copyState, setCopyState] = useState<CopyState>("default");

  const onClick = useCallback(() => {
    setCopyState("copying");
    copyToClipboard(copyText ?? "")
      .then(() => {
        setCopyState("copied");
        setTimeout(() => setCopyState("default"), 2000);
      })
      .catch(() => setCopyState("failed"));
  }, [copyText, setCopyState]);

  return (
    <>
      {copyText && (
        <button
          className="p-2 text-sm text-blue-500"
          onClick={onClick}
          disabled={!copyState}
        >
          {copyStateToText[copyState]}
        </button>
      )}
    </>
  );
}

function FlowContainer({
  copyText,
  children,
}: {
  copyText?: string;
  children: React.ReactNode;
}) {
  return (
    <div className=" pb-5 flex flex-col">
      <div className="ml-auto">
        <CopyButton copyText={copyText}></CopyButton>
      </div>
      <pre className="p-5 overflow-scroll">{children}</pre>
    </div>
  );
}

function HexFlow({ flow }: { flow: FlowData }) {
  const data = flow.hex;
  // make hex view here, use Buffer or maybe not.
  const buffer = Buffer.from(data, "hex");
  const hex = hexy(buffer);
  return <FlowContainer copyText={hex}>{hex}</FlowContainer>;
}

function TextFlow({ flow }: { flow: FlowData }) {
  return <FlowContainer copyText={flow.data}>{flow.data}</FlowContainer>;
}

function WebFlow({ flow }: { flow: FlowData }) {
  const data = flow.data;
  const [header, ...rest] = data.split("\r\n\r\n");
  const http_content = rest.join("\r\n\r\n");

  const Hack = "iframe" as any;
  return (
    <FlowContainer>
      <pre>{header}</pre>
      <div className="border border-gray-200 rounded-lg">
        <Hack
          srcDoc={http_content}
          sandbox=""
          height={300}
          csp="default-src none" // there is a warning here but it actually works, not supported in firefox though :(
        ></Hack>
      </div>
    </FlowContainer>
  );
}

function PythonRequestFlow({ flow }: { flow: FlowData }) {
  const [data, setData] = useState("");

  useEffect(() => {
    const fetchData = async () => {
      const data = await api.toPythonRequest(btoa(flow.data), true);
      setData(data);
    };
    // TODO proper error handling
    fetchData().catch((err) => setData(err));
  }, [flow.data]);

  return <FlowContainer copyText={data}>{data}</FlowContainer>;
}

interface FlowProps {
  flow: FlowData;
  delta_time: number;
}

interface RadioGroupProps {
  options: string[];
  value: string;
  onChange: (option: string) => void;
}

function RadioGroup(props: RadioGroupProps) {
  return (
    <div className="flex gap-2 text-gray-800 text-sm ml-auto mr-4">
      {props.options.map((option) => (
        <div
          key={option}
          onClick={() => props.onChange(option)}
          className={classNames({
            "bg-gray-200": option === props.value,
            "px-1 rounded-sm": true,
          })}
        >
          {option}
        </div>
      ))}
    </div>
  );
}

function detectType(flow: FlowData) {
  const firstLine = flow.data.split("\n")[0];
  if (firstLine.includes("HTTP")) {
    return "Plain";
  }

  return "Plain";
}

function Flow({ flow, delta_time }: FlowProps) {
  const formatted_time = format(new Date(flow.time), "HH:mm:ss:SSS");
  const displayOptions = ["Plain", "Hex", "Web", "PythonRequest"];

  // Basic type detection, currently unused
  const [displayOption, setDisplayOption] = useState(detectType(flow));

  return (
    <div className=" text-mono">
      <div
        className="sticky shadow-md bg-white overflow-scroll py-1 border-y"
        style={{ top: 50 }}
      >
        <div className="flex items-center h-6">
          <div className="w-8 px-2">
            {flow.from === "s" ? (
              <ArrowCircleLeftIcon className="fill-green-700" />
            ) : (
              <ArrowCircleRightIcon className="fill-red-700" />
            )}
          </div>
          <div style={{ width: 200 }}>
            {formatted_time}
            <span className="text-gray-400 pl-3">{delta_time}ms</span>
          </div>
          <RadioGroup
            options={displayOptions}
            value={displayOption}
            onChange={setDisplayOption}
          />
        </div>
      </div>
      <div
        className={
          flow.from === "s"
            ? "border-l-8 border-green-300"
            : "border-l-8 border-red-300"
        }
      >
        {displayOption === "Hex" && <HexFlow flow={flow}></HexFlow>}
        {displayOption === "Plain" && <TextFlow flow={flow}></TextFlow>}
        {displayOption === "Web" && <WebFlow flow={flow}></WebFlow>}
        {displayOption === "PythonRequest" && (
          <PythonRequestFlow flow={flow}></PythonRequestFlow>
        )}
      </div>
    </div>
  );
}

function FlowOverview({ flow }: { flow: FullFlow }) {
<<<<<<< HEAD

  return (
    <div>
      {flow.signatures?.length > 0 ?
        <div className="bg-blue-200">
          <div className="font-extrabold">Suricata</div>
          <div className="pl-2">
            {flow.signatures.map(sig => {
              return (
                <div className="py-1">
                  <div className="flex">
                    <div>Message: </div>
                    <div className="font-bold">{sig.msg}</div>
                  </div>
                  <div className="flex">
                    <div>Rule ID: </div>
                    <div className="font-bold">{sig.id}</div>
                  </div>
                  <div className="flex">
                    <div>Action taken: </div>
                    <div
                      className={
                        sig.action === "blocked"
                          ? "font-bold text-red-800"
                          : "font-bold text-green-800"
                      }
                    >{sig.action}</div>
                  </div>
                </div>
              )
            })}
          </div>
        </div>
        : undefined
      }
      <div className="bg-yellow-200">
        <div className="font-extrabold">Meta
        </div>
        <div className="pl-2">
          <div>Source: </div>
          <div className="font-bold">{flow.filename}</div>
          <div>
          </div>
          <div>Tags: </div>
          <div className="font-bold">[{flow.tags.join(", ")}]</div>
          <div>
          </div>
        </div>
=======
  return (
    <div>
      {flow.suricata ? (
        <div className="bg-blue-100">
          <div className="font-extrabold">Suricata</div>
          <div>
            <div className="flex">
              <div>Message: </div>
              <div className="font-bold">{flow.suricata.msg}</div>
            </div>
            <div className="flex">
              <div>Rule ID: </div>
              <div className="font-bold">{flow.suricata.id}</div>
            </div>
            <div className="flex">
              <div>Action taken: </div>
              <div
                className={
                  flow.suricata.action === "blocked"
                    ? "font-bold text-red-800"
                    : "font-bold text-green-800"
                }
              >
                {flow.suricata.action}
              </div>
            </div>
          </div>
        </div>
      ) : undefined}
      <div className="bg-yellow-100">
        <div className="font-extrabold">Meta</div>
        <div>Source: </div>
        <div className="font-bold">{flow.filename}</div>
        <div></div>
        <div>Tags: </div>
        <div className="font-bold">[{flow.tags.join(", ")}]</div>
        <div></div>
>>>>>>> 3a6a9f4b
      </div>
    </div>
  );
}

<<<<<<< HEAD

function Header() { }
=======
function Header() {}
>>>>>>> 3a6a9f4b

export function FlowView() {
  const params = useParams();
  const [flow, setFlow] = useState<FullFlow>();

  const id = params.id;

  useEffect(() => {
    const fetchData = async () => {
      if (id === undefined) {
        return;
      }
      const data = await api.getFlow(id);
      setFlow(data);
    };
    fetchData().catch(console.error);
  }, [id]);

  console.log(flow);

  async function copyAsPwn() {
    if (flow?._id.$oid) {
      let content = await api.toPwnTools(flow?._id.$oid);
      navigator.clipboard.writeText(content);
      // TODO; Show some feedback here?
    }
  }

  return (
    <div>
      <div
        className="sticky shadow-md top-0 bg-white overflow-scroll border-b border-b-gray-200 flex"
        style={{ height: 60, zIndex: 100 }}
      >
        <div className="flex  align-middle p-2 gap-3 ml-auto">
<<<<<<< HEAD
          <button className="bg-gray-700 text-white p-2 text-sm rounded-md"
=======
          <button
            className="bg-gray-700 text-white p-2 text-sm rounded-md"
>>>>>>> 3a6a9f4b
            onClick={copyAsPwn}
          >
            Copy as pwntools
          </button>
          <button className="bg-gray-700 text-white p-2 text-sm rounded-md">
            Todo more things here?
          </button>
        </div>
      </div>
<<<<<<< HEAD
      {
        flow ?
          <FlowOverview flow={flow}></FlowOverview>
          : undefined
      }
=======
      {flow ? <FlowOverview flow={flow}></FlowOverview> : undefined}
>>>>>>> 3a6a9f4b
      {flow?.flow.map((flow_data, i, a) => {
        const delta_time = a[i].time - (a[i - 1]?.time ?? a[i].time);
        return (
          <Flow
            flow={flow_data}
            delta_time={delta_time}
            key={flow._id.$oid + " " + i}
          ></Flow>
        );
      })}
    </div>
  );
}<|MERGE_RESOLUTION|>--- conflicted
+++ resolved
@@ -229,7 +229,6 @@
 }
 
 function FlowOverview({ flow }: { flow: FullFlow }) {
-<<<<<<< HEAD
 
   return (
     <div>
@@ -278,56 +277,12 @@
           <div>
           </div>
         </div>
-=======
-  return (
-    <div>
-      {flow.suricata ? (
-        <div className="bg-blue-100">
-          <div className="font-extrabold">Suricata</div>
-          <div>
-            <div className="flex">
-              <div>Message: </div>
-              <div className="font-bold">{flow.suricata.msg}</div>
-            </div>
-            <div className="flex">
-              <div>Rule ID: </div>
-              <div className="font-bold">{flow.suricata.id}</div>
-            </div>
-            <div className="flex">
-              <div>Action taken: </div>
-              <div
-                className={
-                  flow.suricata.action === "blocked"
-                    ? "font-bold text-red-800"
-                    : "font-bold text-green-800"
-                }
-              >
-                {flow.suricata.action}
-              </div>
-            </div>
-          </div>
-        </div>
-      ) : undefined}
-      <div className="bg-yellow-100">
-        <div className="font-extrabold">Meta</div>
-        <div>Source: </div>
-        <div className="font-bold">{flow.filename}</div>
-        <div></div>
-        <div>Tags: </div>
-        <div className="font-bold">[{flow.tags.join(", ")}]</div>
-        <div></div>
->>>>>>> 3a6a9f4b
-      </div>
-    </div>
-  );
-}
-
-<<<<<<< HEAD
-
-function Header() { }
-=======
+      </div>
+    </div>
+  );
+}
+
 function Header() {}
->>>>>>> 3a6a9f4b
 
 export function FlowView() {
   const params = useParams();
@@ -363,12 +318,8 @@
         style={{ height: 60, zIndex: 100 }}
       >
         <div className="flex  align-middle p-2 gap-3 ml-auto">
-<<<<<<< HEAD
-          <button className="bg-gray-700 text-white p-2 text-sm rounded-md"
-=======
           <button
             className="bg-gray-700 text-white p-2 text-sm rounded-md"
->>>>>>> 3a6a9f4b
             onClick={copyAsPwn}
           >
             Copy as pwntools
@@ -378,15 +329,7 @@
           </button>
         </div>
       </div>
-<<<<<<< HEAD
-      {
-        flow ?
-          <FlowOverview flow={flow}></FlowOverview>
-          : undefined
-      }
-=======
       {flow ? <FlowOverview flow={flow}></FlowOverview> : undefined}
->>>>>>> 3a6a9f4b
       {flow?.flow.map((flow_data, i, a) => {
         const delta_time = a[i].time - (a[i - 1]?.time ?? a[i].time);
         return (
